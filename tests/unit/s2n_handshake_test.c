--- conflicted
+++ resolved
@@ -113,13 +113,9 @@
         int server_to_client[2];
         int client_to_server[2];
 
-<<<<<<< HEAD
-        /* Craft a cipher preference with a cipher_idx cipher */
-=======
         /* Craft a cipher preference with a cipher_idx cipher
            NOTE: Its safe to use memcpy as the address of server_cipher_preferences
            will never be NULL */
->>>>>>> 943516a4
         memcpy(&server_cipher_preferences, default_cipher_preferences, sizeof(server_cipher_preferences));
         server_cipher_preferences.count = 1;
         server_cipher_preferences.wire_format = default_cipher_preferences->wire_format + cipher_idx * S2N_TLS_CIPHER_SUITE_LEN;
