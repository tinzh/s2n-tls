# Benchmarking s2n-tls

We use to Criterion.rs to benchmark s2n-tls against two commonly used TLS libraries, Rustls and OpenSSL.

All benchmarks are run in an idealized environment, using only a single thread and with custom IO bypassing the networking stack. As such, performance numbers will be different from in practice, but relative performance between the libraries should still be accurate.

## Quickstart

```
# generate rust bindings
../generate.sh

# set up bench crate
scripts/generate-certs.sh
scripts/install-aws-lc.sh

# run all benchmarks (s2n-tls with AWS-LC)
mkdir .cargo
cat aws-lc-config/s2n.toml > .cargo/config.toml
cargo bench
scripts/bench-memory.sh
cargo bench --bench handshake --bench throughput -- --profile-time 5
rm -rf .cargo
```

## Setup 

Setup is easy! Just have OpenSSL installed, generate Rust bindings for s2n-tls using `../generate.sh`, and generate certs using `scripts/generate-certs.sh`. 

Dependencies are the same as with s2n-tls. Currently, this crate has only been tested on Ubuntu (both x86 and ARM), but we expect everything to work with other Unix environments. 

To bench with AWS-LC, Amazon's custom libcrypto implementation, first run `scripts/install-aws-lc.sh` to install AWS-LC for the bench crate. To then run the benchmarks with AWS-LC, use Cargo with either the flag `--config aws-lc-config/s2n.toml` or `--config aws-lc-config/rustls.toml` (or both). You can also append these configs to `.cargo/config.toml` to let Cargo automatically detect the settings without specifying the flags each time.  

### Features

Default features (`rustls` and `openssl`) can be disabled by running the benches with `--no-default-features`. The non-default `memory` and `historical-perf` features are used to enable dependencies specific to those types of benches, and are automatically used by the scripts that run those benches.

## Performance benchmarks

The handshake and throughput benchmarks can be run with the `cargo bench` command. Criterion will auto-generate an HTML report in `target/criterion/`. 

Throughput benchmarks measure round-trip throughput with the client and server connections in the same thread for symmetry. In practice, a machine would either host only the client or only the server and use multiple threads, so throughput for a single connection could theoretically be up to ~4x higher than the values from the benchmarks (when run on the same machine).

## Memory benchmarks

<<<<<<< HEAD
To run all memory benchmarks, run `memory/bench-memory.sh`. Graphs of memory usage will be generated in `images/`.
=======
To generate flamegraphs, run `cargo bench --bench handshake --bench throughput -- --profile-time 5`, which profiles each benchmark for 5 seconds.

## Historical benchmarks
>>>>>>> 2765ba8c

Memory benchmark data is generated using the `memory` binary. Command line arguments can be given to `cargo run` or to the built executable located at `target/release/memory`. The usage is as follows:

```
memory [(pair|client|server)] [(s2n-tls|rustls|openssl)] [--reuse-config (true|false)] [--shrink-buffers (true|false)]
```

- `(pair|client|server)`: target to memory bench, defaults to `server`
- `(s2n-tls|rustls|openssl)`: library to be benched, if unset benches all libraries
- `--reuse-config`: if `true` (default), reuse configs between connections
- `--shrink-buffers`: if `true` (default), shrink buffers owned by connections

To view a callgraph of memory usage, use [KCachegrind](https://github.com/KDE/kcachegrind) on `xtree.out` generated from memory benching:

```
kcachegrind target/memory/<params>/<target>/<library>/xtree.out
```

To view a flamegraph of memory usage, use [heaptrack](https://github.com/KDE/heaptrack) with `heaptrack_gui` also installed. Run heaptrack with the `memory` executable and target/library options:

```
heaptrack target/release/memory (pair|client|server) (s2n-tls|rustls|openssl)
```

## Historical benchmarks

To do historical benchmarks, run `scripts/bench-past.sh`. This will checkout old versions of s2n-tls back to v1.3.16 in `target/` and run benchmarks on those with the `historical-perf` feature, disabling Rustls and OpenSSL benches.

### Caveats

The last version benched is v1.3.16, since before that, the s2n-tls Rust bindings have a different API and would thus require a different bench harness to test. 

v1.3.30-1.3.37 are not benched because of depedency issues when generating the Rust bindings. However, versions before and after are benched, so the overall trend in performance can still be seen without the data from these versions.

### Sample output

Because these benches take a longer time to generate (>30 min), we include the results from historical benching (as of v1.3.47) here.

Notes:
- Two sets of parameters for the handshake couldn't be benched before 1.3.40, since security policies that negotiated those policies as their top choice did not exist before then.
- There is no data from 1.3.30 to 1.3.37 because those versions have a dependency issue that cause the Rust bindings not to build. However, there is data before and after that period, so the performance for those versions can be inferred via interpolation.
- The improvement in throughput in 1.3.28 was most likely caused by the addition of LTO to the default Rust bindings build. 
- Since the benches are run over a long time, noise on the machine can cause variability, as seen in the throughput graph.
- The variability can be seen with throughput especially because it is calculated as the inverse of time taken.

![historical-perf-handshake](images/historical-perf-handshake.svg)

![historical-perf-throughput](images/historical-perf-throughput.svg)

## Implementation details

We use Rust bindings for s2n-tls and OpenSSL. All of our benchmarks are run in Rust on a single thread for consistency. 

### IO

To remove external factors, we use custom IO with our benchmarks, bypassing the networking layer and having the client and server connections transfer data to each other via a local buffer. 

### Certificate generation

There is one root cert that directly signs the server and client certs that are used in benchmarking. We currently bench RSA and ECDSA certs.

### Negotiation parameters

The cipher suites benchmarked are `TLS_AES_128_GCM_SHA256` and `TLS_AES_256_GCM_SHA384`, and the key exchange methods benchmarked are ECDHE with `secp256r1` and with `x25519`. We also test connections with and without client authentication (mTLS).<|MERGE_RESOLUTION|>--- conflicted
+++ resolved
@@ -41,15 +41,11 @@
 
 Throughput benchmarks measure round-trip throughput with the client and server connections in the same thread for symmetry. In practice, a machine would either host only the client or only the server and use multiple threads, so throughput for a single connection could theoretically be up to ~4x higher than the values from the benchmarks (when run on the same machine).
 
+To generate flamegraphs, run `cargo bench --bench handshake --bench throughput -- --profile-time 5`, which profiles each benchmark for 5 seconds and stores the resulting flamegraph in `target/criterion/[bench-name]/[lib-name]/profile/flamegraph.svg`.
+
 ## Memory benchmarks
 
-<<<<<<< HEAD
 To run all memory benchmarks, run `memory/bench-memory.sh`. Graphs of memory usage will be generated in `images/`.
-=======
-To generate flamegraphs, run `cargo bench --bench handshake --bench throughput -- --profile-time 5`, which profiles each benchmark for 5 seconds.
-
-## Historical benchmarks
->>>>>>> 2765ba8c
 
 Memory benchmark data is generated using the `memory` binary. Command line arguments can be given to `cargo run` or to the built executable located at `target/release/memory`. The usage is as follows:
 
