// Copyright Amazon.com, Inc. or its affiliates. All Rights Reserved.
// SPDX-License-Identifier: Apache-2.0

pub mod harness;
pub mod openssl;
pub mod rustls;
pub mod s2n_tls;
pub use crate::{
<<<<<<< HEAD
    harness::{CipherSuite, CryptoConfig, ECGroup, HandshakeType, TlsBenchHarness},
=======
    harness::{CipherSuite, CryptoConfig, ECGroup, SigType, TlsBenchHarness},
>>>>>>> 424d758d
    openssl::OpenSslHarness,
    rustls::RustlsHarness,
    s2n_tls::S2NHarness,
};

<<<<<<< HEAD
const SERVER_KEY_PATH: &str = "certs/server-key.pem";
const SERVER_CERT_CHAIN_PATH: &str = "certs/server-fullchain.pem";
const CLIENT_KEY_PATH: &str = "certs/client-key.pem";
const CLIENT_CERT_CHAIN_PATH: &str = "certs/client-fullchain.pem";
const CA_CERT_PATH: &str = "certs/ca-cert.pem";
=======
pub enum PemType {
    ServerKey,
    ServerCertChain,
    ClientKey,
    ClientCertChain,
    CACert,
}

use PemType::*;
use SigType::*;

fn get_cert_path(pem_type: &PemType, sig_type: &SigType) -> String {
    let filename = match pem_type {
        ServerKey => "server-key.pem",
        ServerCertChain => "server-fullchain.pem",
        ClientKey => "client-key.pem",
        ClientCertChain => "client-fullchain.pem",
        CACert => "ca-cert.pem",
    };

    let dir = match sig_type {
        Rsa2048 => "rsa2048",
        Rsa4096 => "rsa4096",
        Ec384 => "ec384",
    };

    format!("certs/{dir}/{filename}")
}
>>>>>>> 424d758d

#[cfg(test)]
mod tests {
    use super::*;
    use std::path::Path;

    #[test]
    fn cert_paths_valid() {
<<<<<<< HEAD
        assert!(Path::new(crate::SERVER_KEY_PATH).exists());
        assert!(Path::new(crate::SERVER_CERT_CHAIN_PATH).exists());
        assert!(Path::new(crate::CLIENT_KEY_PATH).exists());
        assert!(Path::new(crate::CLIENT_CERT_CHAIN_PATH).exists());
        assert!(Path::new(crate::CA_CERT_PATH).exists());
=======
        for pem_type in [
            ServerKey,
            ServerCertChain,
            ClientKey,
            ClientCertChain,
            CACert,
        ] {
            for sig_type in [Rsa2048, Rsa4096, Ec384] {
                assert!(Path::new(&get_cert_path(&pem_type, &sig_type)).exists());
            }
        }
>>>>>>> 424d758d
    }
}<|MERGE_RESOLUTION|>--- conflicted
+++ resolved
@@ -6,23 +6,12 @@
 pub mod rustls;
 pub mod s2n_tls;
 pub use crate::{
-<<<<<<< HEAD
-    harness::{CipherSuite, CryptoConfig, ECGroup, HandshakeType, TlsBenchHarness},
-=======
-    harness::{CipherSuite, CryptoConfig, ECGroup, SigType, TlsBenchHarness},
->>>>>>> 424d758d
+    harness::{CipherSuite, CryptoConfig, ECGroup, HandshakeType, Mode, SigType, TlsBenchHarness},
     openssl::OpenSslHarness,
     rustls::RustlsHarness,
     s2n_tls::S2NHarness,
 };
 
-<<<<<<< HEAD
-const SERVER_KEY_PATH: &str = "certs/server-key.pem";
-const SERVER_CERT_CHAIN_PATH: &str = "certs/server-fullchain.pem";
-const CLIENT_KEY_PATH: &str = "certs/client-key.pem";
-const CLIENT_CERT_CHAIN_PATH: &str = "certs/client-fullchain.pem";
-const CA_CERT_PATH: &str = "certs/ca-cert.pem";
-=======
 pub enum PemType {
     ServerKey,
     ServerCertChain,
@@ -51,7 +40,6 @@
 
     format!("certs/{dir}/{filename}")
 }
->>>>>>> 424d758d
 
 #[cfg(test)]
 mod tests {
@@ -60,13 +48,6 @@
 
     #[test]
     fn cert_paths_valid() {
-<<<<<<< HEAD
-        assert!(Path::new(crate::SERVER_KEY_PATH).exists());
-        assert!(Path::new(crate::SERVER_CERT_CHAIN_PATH).exists());
-        assert!(Path::new(crate::CLIENT_KEY_PATH).exists());
-        assert!(Path::new(crate::CLIENT_CERT_CHAIN_PATH).exists());
-        assert!(Path::new(crate::CA_CERT_PATH).exists());
-=======
         for pem_type in [
             ServerKey,
             ServerCertChain,
@@ -78,6 +59,5 @@
                 assert!(Path::new(&get_cert_path(&pem_type, &sig_type)).exists());
             }
         }
->>>>>>> 424d758d
     }
 }