--- conflicted
+++ resolved
@@ -73,16 +73,12 @@
 }
 
 impl TlsBenchHarness for RustlsHarness {
-<<<<<<< HEAD
     fn new(
         crypto_config: CryptoConfig,
         handshake_type: HandshakeType,
+        buffer: ConnectedBuffer,
     ) -> Result<Self, Box<dyn Error>> {
-        let client_buf = ConnectedBuffer::new();
-=======
-    fn new(crypto_config: &CryptoConfig, buffer: ConnectedBuffer) -> Result<Self, Box<dyn Error>> {
         let client_buf = buffer;
->>>>>>> 0e08bcc7
         let server_buf = client_buf.clone_inverse();
 
         let cipher_suite = match crypto_config.cipher_suite {
@@ -113,7 +109,9 @@
                     Self::get_key(&ClientKey, &crypto_config.sig_type)?,
                 )?,
                 server_builder.with_client_cert_verifier(Arc::new(
-                    AllowAnyAuthenticatedClient::new(Self::get_root_cert_store(&crypto_config.sig_type)?),
+                    AllowAnyAuthenticatedClient::new(Self::get_root_cert_store(
+                        &crypto_config.sig_type,
+                    )?),
                 )),
             ),
             HandshakeType::Full => (
