--- conflicted
+++ resolved
@@ -33,31 +33,20 @@
 // these parameters were the only ones readily usable for all three libaries:
 // s2n-tls, rustls, and openssl
 #[allow(non_camel_case_types)]
-<<<<<<< HEAD
-#[derive(Debug, Default, Clone, Copy, PartialEq, Eq)]
-=======
 #[derive(Debug, Clone, Copy, Default, PartialEq, Eq)]
->>>>>>> 424d758d
 pub enum CipherSuite {
     #[default]
     AES_128_GCM_SHA256,
     AES_256_GCM_SHA384,
 }
 
-<<<<<<< HEAD
 #[derive(Debug, Default, Clone, Copy, PartialEq, Eq)]
-=======
-#[derive(Debug, Clone, Copy, Default, PartialEq, Eq)]
->>>>>>> 424d758d
 pub enum ECGroup {
     SECP256R1,
     #[default]
     X25519,
 }
 
-<<<<<<< HEAD
-#[derive(Debug, Default, Clone, Copy, PartialEq, Eq)]
-=======
 #[derive(Debug, Clone, Copy, Default, PartialEq, Eq)]
 pub enum SigType {
     Rsa2048,
@@ -66,8 +55,7 @@
     Ec384,
 }
 
-#[derive(Clone, Debug, Default, PartialEq, Eq)]
->>>>>>> 424d758d
+#[derive(Debug, Default, Clone, Copy, PartialEq, Eq)]
 pub struct CryptoConfig {
     pub cipher_suite: CipherSuite,
     pub ec_group: ECGroup,
@@ -75,11 +63,11 @@
 }
 
 impl CryptoConfig {
-    pub fn new(cipher_suite: &CipherSuite, ec_group: &ECGroup, sig_type: &SigType) -> Self {
+    pub fn new(cipher_suite: CipherSuite, ec_group: ECGroup, sig_type: SigType) -> Self {
         Self {
-            cipher_suite: *cipher_suite,
-            ec_group: *ec_group,
-            sig_type: *sig_type,
+            cipher_suite,
+            ec_group,
+            sig_type,
         }
     }
 }
@@ -87,11 +75,7 @@
 pub trait TlsBenchHarness: Sized {
     /// Default harness
     fn default() -> Result<Self, Box<dyn Error>> {
-<<<<<<< HEAD
         Self::new(Default::default(), Default::default())
-=======
-        Self::new(&Default::default())
->>>>>>> 424d758d
     }
 
     /// Initialize buffers, configs, and connections (pre-handshake)
@@ -171,8 +155,8 @@
             use super::*;
             use CipherSuite::*;
             use ECGroup::*;
-<<<<<<< HEAD
             use HandshakeType::*;
+            use SigType::*;
 
             #[test]
             fn test_handshake_config() {
@@ -180,15 +164,17 @@
                 for handshake_type in [Full, mTLS] {
                     for cipher_suite in [AES_128_GCM_SHA256, AES_256_GCM_SHA384] {
                         for ec_group in [SECP256R1, X25519] {
-                            crypto_config = CryptoConfig { cipher_suite: cipher_suite.clone(), ec_group: ec_group.clone() };
-                            harness = <$harness_type>::new(crypto_config, handshake_type).unwrap();
-
-                            assert!(!harness.handshake_completed());
-                            harness.handshake().unwrap();
-                            assert!(harness.handshake_completed());
-
-                            assert!(harness.negotiated_tls13());
-                            assert_eq!(cipher_suite, harness.get_negotiated_cipher_suite());
+                            for sig_type in [Ec384, Rsa2048, Rsa4096] {
+                                crypto_config = CryptoConfig::new(cipher_suite, ec_group, sig_type);
+                                harness = <$harness_type>::new(crypto_config, handshake_type).unwrap();
+
+                                assert!(!harness.handshake_completed());
+                                harness.handshake().unwrap();
+                                assert!(harness.handshake_completed());
+
+                                assert!(harness.negotiated_tls13());
+                                assert_eq!(cipher_suite, harness.get_negotiated_cipher_suite());
+                            }
                         }
                     }
                 }
@@ -199,33 +185,13 @@
                 // use a large buffer to test across TLS record boundaries
                 let mut buf = [0x56u8; 1000000];
                 let (mut harness, mut crypto_config);
-                for cipher_suite in [AES_128_GCM_SHA256, AES_256_GCM_SHA384].iter() {
-                    for ec_group in [SECP256R1, X25519].iter() {
-                        crypto_config = CryptoConfig { cipher_suite: cipher_suite.clone(), ec_group: ec_group.clone() };
+                for cipher_suite in [AES_128_GCM_SHA256, AES_256_GCM_SHA384] {
+                    for ec_group in [SECP256R1, X25519] {
+                        crypto_config = CryptoConfig::new(cipher_suite, ec_group, Default::default());
                         harness = <$harness_type>::new(crypto_config, Default::default()).unwrap();
                         harness.handshake().unwrap();
                         harness.transfer(Mode::Client, &mut buf).unwrap();
                         harness.transfer(Mode::Server, &mut buf).unwrap();
-=======
-            use SigType::*;
-
-            #[test]
-            fn test_handshake_config() {
-                let (mut harness, mut crypto_config);
-                for cipher_suite in [AES_128_GCM_SHA256, AES_256_GCM_SHA384] {
-                    for ec_group in [SECP256R1, X25519] {
-                        for sig_type in [Ec384, Rsa2048, Rsa4096] {
-                            crypto_config = CryptoConfig::new(&cipher_suite, &ec_group, &sig_type);
-                            harness = <$harness_type>::new(&crypto_config).unwrap();
-
-                            assert!(!harness.handshake_completed());
-                            harness.handshake().unwrap();
-                            assert!(harness.handshake_completed());
-
-                            assert!(harness.negotiated_tls13());
-                            assert_eq!(cipher_suite, harness.get_negotiated_cipher_suite());
-                        }
->>>>>>> 424d758d
                     }
                 }
             }
