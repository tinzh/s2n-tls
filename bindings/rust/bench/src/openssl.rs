--- conflicted
+++ resolved
@@ -2,16 +2,9 @@
 // SPDX-License-Identifier: Apache-2.0
 
 use crate::{
-<<<<<<< HEAD
-    harness::{
-        CipherSuite, ConnectedBuffer, CryptoConfig, ECGroup, HandshakeType, Mode, TlsBenchHarness,
-    },
-    CA_CERT_PATH, CLIENT_CERT_CHAIN_PATH, CLIENT_KEY_PATH, SERVER_CERT_CHAIN_PATH, SERVER_KEY_PATH,
-=======
     get_cert_path,
-    harness::{CipherSuite, ConnectedBuffer, CryptoConfig, ECGroup, Mode, TlsBenchHarness},
+    harness::{CipherSuite, ConnectedBuffer, CryptoConfig, ECGroup, HandshakeType, Mode, TlsBenchHarness},
     PemType::*,
->>>>>>> 424d758d
 };
 use openssl::ssl::{
     ErrorCode, Ssl, SslContext, SslContextBuilder, SslFiletype, SslMethod, SslStream,
@@ -89,9 +82,9 @@
         )?;
 
         if handshake_type == HandshakeType::mTLS {
-            client_builder.set_certificate_chain_file(CLIENT_CERT_CHAIN_PATH)?;
-            client_builder.set_private_key_file(CLIENT_KEY_PATH, SslFiletype::PEM)?;
-            server_builder.set_ca_file(CA_CERT_PATH)?;
+            client_builder.set_certificate_chain_file(get_cert_path(&ClientCertChain, &crypto_config.sig_type))?;
+            client_builder.set_private_key_file(get_cert_path(&ClientKey, &crypto_config.sig_type), SslFiletype::PEM)?;
+            server_builder.set_ca_file(get_cert_path(&CACert, &crypto_config.sig_type))?;
             server_builder.set_verify(SslVerifyMode::FAIL_IF_NO_PEER_CERT | SslVerifyMode::PEER);
         }
 
