#!/bin/bash

# Copyright Amazon.com, Inc. or its affiliates. All Rights Reserved.
# SPDX-License-Identifier: Apache-2.0

# immediately bail if any command fails
set -e

# go to directory script is located in
pushd "$(dirname "$0")"

# Generates certs with given algorithms and bits in $1$2/, ex. ec384/
# $1: rsa or ec
# $2: number of bits
cert-gen () {
    echo -e "\n----- generating certs for $1$2 -----\n"

    # set openssl argument name
    if [[ $1 == rsa ]]; then
        local argname=rsa_keygen_bits:
    elif [[ $1 == ec ]]; then
        local argname=ec_paramgen_curve:P-
    fi

    # make directory for certs
    if [ ! -d $1$2/ ]; then
        mkdir $1$2
    fi
    cd $1$2

    echo "generating CA private key and certificate"
    openssl req -new -nodes -x509 -newkey $1 -pkeyopt $argname$2 -keyout  ca-key.pem -out ca-cert.pem -days 65536 -config ../config/ca.cnf

    echo "generating server private key and CSR"
    openssl req  -new -nodes -newkey $1 -pkeyopt $argname$2 -keyout server-key.pem -out server.csr -config ../config/server.cnf

    echo "generating client private key and CSR"
    openssl req  -new -nodes -newkey $1 -pkeyopt $argname$2 -keyout client-key.pem -out client.csr -config ../config/client.cnf

    echo "generating server certificate and signing it"
    openssl x509 -days 65536 -req -in server.csr -CA ca-cert.pem -CAkey ca-key.pem -CAcreateserial -out server-cert.pem -extensions req_ext -extfile ../config/server.cnf

    echo "generating client certificate and signing it"
    openssl x509 -days 65536 -req -in client.csr -CA ca-cert.pem -CAkey ca-key.pem -CAcreateserial -out client-cert.pem -extensions req_ext -extfile ../config/client.cnf

    echo "verifying generated certificates"
    openssl verify -CAfile ca-cert.pem server-cert.pem
    openssl verify -CAfile ca-cert.pem client-cert.pem

    echo "combining certs into cert chains"
    cat server-cert.pem ca-cert.pem > server-fullchain.pem
    cat client-cert.pem ca-cert.pem > client-fullchain.pem

    echo "cleaning up temporary files"
    rm server.csr
    rm client.csr
    rm ca-key.pem

<<<<<<< HEAD
cat server-cert.pem ca-cert.pem > server-fullchain.pem
cat client-cert.pem ca-cert.pem > client-fullchain.pem
=======
    cd ..
}
>>>>>>> 424d758d

cert-gen ec 384
cert-gen rsa 2048
cert-gen rsa 4096

popd<|MERGE_RESOLUTION|>--- conflicted
+++ resolved
@@ -56,13 +56,8 @@
     rm client.csr
     rm ca-key.pem
 
-<<<<<<< HEAD
-cat server-cert.pem ca-cert.pem > server-fullchain.pem
-cat client-cert.pem ca-cert.pem > client-fullchain.pem
-=======
     cd ..
 }
->>>>>>> 424d758d
 
 cert-gen ec 384
 cert-gen rsa 2048
