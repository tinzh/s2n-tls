[package]
name = "bench"
version = "0.1.0"
edition = "2021"

[dependencies]
s2n-tls = { path = "../s2n-tls" }
rustls = { path = "target/rustls/rustls" }
rustls-pemfile = "1.0"
openssl = "0.10"
errno = "0.3"
libc = "0.2"
<<<<<<< HEAD
crabgrind = "0.1"
rand = "0.8"
rand_distr = "0.4"
=======
serde_json = "1.0"
csv = "1.2"
plotters = "0.3.3"
semver = "1.0"
>>>>>>> 53f66c62

[dev-dependencies]
criterion = "0.3"

[features]
s2n-only = []

[[bench]]
name = "handshake"
harness = false

[[bench]]
name = "throughput"
harness = false

[[bench]]
name = "memory"
harness = false<|MERGE_RESOLUTION|>--- conflicted
+++ resolved
@@ -10,16 +10,13 @@
 openssl = "0.10"
 errno = "0.3"
 libc = "0.2"
-<<<<<<< HEAD
 crabgrind = "0.1"
 rand = "0.8"
 rand_distr = "0.4"
-=======
 serde_json = "1.0"
 csv = "1.2"
 plotters = "0.3.3"
 semver = "1.0"
->>>>>>> 53f66c62
 
 [dev-dependencies]
 criterion = "0.3"
