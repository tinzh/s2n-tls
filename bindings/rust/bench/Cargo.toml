--- conflicted
+++ resolved
@@ -7,28 +7,19 @@
 default = ["rustls", "openssl"]
 rustls = ["dep:rustls", "rustls-pemfile"]
 openssl = ["dep:openssl"]
-memory = ["plotters", "crabgrind"]
+memory = ["plotters", "crabgrind", "structopt"]
 historical-perf = ["plotters", "serde_json", "semver"]
 
 [dependencies]
 s2n-tls = { path = "../s2n-tls" }
 errno = "0.3"
 libc = "0.2"
-<<<<<<< HEAD
-crabgrind = "0.1"
-rand = "0.8"
-rand_distr = "0.4"
-plotters = "0.3"
-structopt = "0.3"
-serde_json = "1.0"
-semver = "1.0"
-=======
->>>>>>> 0e2768ca
 strum = { version = "0.25", features = ["derive"] }
 rustls = { version = "0.21", optional = true }
 rustls-pemfile = { version = "1.0", optional = true }
 openssl = { version = "0.10", features = ["vendored"], optional = true }
 crabgrind = { version = "0.1", optional = true }
+structopt = { version = "0.3", optional = true }
 serde_json = { version = "1.0", optional = true }
 semver = { version = "1.0", optional = true }
 
