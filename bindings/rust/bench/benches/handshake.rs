// Copyright Amazon.com, Inc. or its affiliates. All Rights Reserved.
// SPDX-License-Identifier: Apache-2.0

#[cfg(feature = "openssl")]
use bench::OpenSslConnection;
#[cfg(feature = "rustls")]
use bench::RustlsConnection;
use bench::{
<<<<<<< HEAD
    harness::ConnectedBuffer, CipherSuite, CryptoConfig, HandshakeType, KXGroup, Mode,
    OpenSslConnection, RustlsConnection, S2NConnection, SigType, TlsConnPair, TlsConnection,
=======
    CipherSuite, CryptoConfig, HandshakeType, KXGroup, S2NConnection, SigType, TlsConnPair,
    TlsConnection,
>>>>>>> 0e2768ca
};
use criterion::{
    criterion_group, criterion_main, measurement::WallTime, BatchSize, BenchmarkGroup, Criterion,
};
use pprof::criterion::{Output, PProfProfiler};
use std::error::Error;
use strum::IntoEnumIterator;

fn bench_handshake_for_library<T: TlsConnection>(
    bench_group: &mut BenchmarkGroup<WallTime>,
    handshake_type: HandshakeType,
    kx_group: KXGroup,
    sig_type: SigType,
) {
    // make configs before benching to reuse
    let crypto_config = CryptoConfig::new(CipherSuite::default(), kx_group, sig_type);
    let client_config = T::make_config(Mode::Client, crypto_config, handshake_type);
    let server_config = T::make_config(Mode::Server, crypto_config, handshake_type);

    // generate all harnesses (TlsConnPair structs) beforehand so that benchmarks
    // only include negotiation and not config/connection initialization
    bench_group.bench_function(T::name(), |b| {
        b.iter_batched_ref(
            || -> Result<TlsConnPair<T, T>, Box<dyn Error>> {
                if let (Ok(client_config), Ok(server_config)) =
                    (client_config.as_ref(), server_config.as_ref())
                {
                    let connected_buffer = ConnectedBuffer::default();
                    let client =
                        T::new_from_config(&client_config, connected_buffer.clone_inverse())?;
                    let server = T::new_from_config(&server_config, connected_buffer)?;
                    Ok(TlsConnPair::wrap(client, server))
                } else {
                    Err("invalid configs".into())
                }
            },
            |conn_pair| {
                // harnesses with certain parameters fail to initialize for
                // some past versions of s2n-tls, but missing data can be
                // visually interpolated in the historical performance graph
                if let Ok(conn_pair) = conn_pair {
                    let _ = conn_pair.handshake();
                }
            },
            BatchSize::SmallInput,
        )
    });
}

pub fn bench_handshake_params(c: &mut Criterion) {
    for handshake_type in HandshakeType::iter() {
        for kx_group in KXGroup::iter() {
            for sig_type in SigType::iter() {
                let mut bench_group = c.benchmark_group(match handshake_type {
                    HandshakeType::ServerAuth => format!("handshake-{:?}-{:?}", kx_group, sig_type),
                    HandshakeType::MutualAuth => {
                        format!("handshake-mTLS-{:?}-{:?}", kx_group, sig_type)
                    }
                });
                bench_handshake_for_library::<S2NConnection>(
                    &mut bench_group,
                    handshake_type,
                    kx_group,
                    sig_type,
                );
                #[cfg(feature = "rustls")]
                bench_handshake_for_library::<RustlsConnection>(
                    &mut bench_group,
                    handshake_type,
                    kx_group,
                    sig_type,
                );
                #[cfg(feature = "openssl")]
                bench_handshake_for_library::<OpenSslConnection>(
                    &mut bench_group,
                    handshake_type,
                    kx_group,
                    sig_type,
                );
            }
        }
    }
}

criterion_group! {
    name = benches;
    // profile 100 samples/sec
    config = Criterion::default().with_profiler(PProfProfiler::new(100, Output::Flamegraph(None)));
    targets = bench_handshake_params
}
criterion_main!(benches);<|MERGE_RESOLUTION|>--- conflicted
+++ resolved
@@ -6,13 +6,8 @@
 #[cfg(feature = "rustls")]
 use bench::RustlsConnection;
 use bench::{
-<<<<<<< HEAD
     harness::ConnectedBuffer, CipherSuite, CryptoConfig, HandshakeType, KXGroup, Mode,
-    OpenSslConnection, RustlsConnection, S2NConnection, SigType, TlsConnPair, TlsConnection,
-=======
-    CipherSuite, CryptoConfig, HandshakeType, KXGroup, S2NConnection, SigType, TlsConnPair,
-    TlsConnection,
->>>>>>> 0e2768ca
+    S2NConnection, SigType, TlsConnPair, TlsConnection,
 };
 use criterion::{
     criterion_group, criterion_main, measurement::WallTime, BatchSize, BenchmarkGroup, Criterion,
