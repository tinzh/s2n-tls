--- conflicted
+++ resolved
@@ -5,7 +5,7 @@
     CryptoConfig,
     ECGroup::{self, *},
     HandshakeType::{self, *},
-    OpenSslHarness, RustlsHarness, S2NHarness, 
+    OpenSslHarness, RustlsHarness, S2NHarness,
     SigType::{self, *},
     TlsBenchHarness,
 };
@@ -23,20 +23,14 @@
     ) {
         bench_group.bench_function(type_name::<T>(), |b| {
             b.iter_batched_ref(
-<<<<<<< HEAD
-                || T::new(CryptoConfig::new(Default::default(), ec_group, sig_type), handshake_type).unwrap(),
-=======
                 || {
                     T::new(
-                        &CryptoConfig {
-                            cipher_suite: AES_128_GCM_SHA256,
-                            ec_group: *ec_group,
-                        },
+                        CryptoConfig::new(Default::default(), ec_group, sig_type),
+                        handshake_type,
                         Default::default(),
                     )
                     .unwrap()
                 },
->>>>>>> 0e08bcc7
                 |harness| {
                     harness.handshake().unwrap();
                 },
@@ -48,11 +42,28 @@
     for handshake_type in [Full, mTLS] {
         for ec_group in [SECP256R1, X25519] {
             for sig_type in [Rsa2048, Rsa4096, Ec384] {
-                let mut bench_group =
-                    c.benchmark_group(format!("handshake-{:?}-{:?}-{:?}", handshake_type, ec_group, sig_type));
-                bench_handshake_for_library::<S2NHarness>(&mut bench_group, handshake_type, ec_group, sig_type);
-                bench_handshake_for_library::<RustlsHarness>(&mut bench_group, handshake_type, ec_group, sig_type);
-                bench_handshake_for_library::<OpenSslHarness>(&mut bench_group, handshake_type, ec_group, sig_type);
+                let mut bench_group = c.benchmark_group(format!(
+                    "handshake-{:?}-{:?}-{:?}",
+                    handshake_type, ec_group, sig_type
+                ));
+                bench_handshake_for_library::<S2NHarness>(
+                    &mut bench_group,
+                    handshake_type,
+                    ec_group,
+                    sig_type,
+                );
+                bench_handshake_for_library::<RustlsHarness>(
+                    &mut bench_group,
+                    handshake_type,
+                    ec_group,
+                    sig_type,
+                );
+                bench_handshake_for_library::<OpenSslHarness>(
+                    &mut bench_group,
+                    handshake_type,
+                    ec_group,
+                    sig_type,
+                );
             }
         }
     }
