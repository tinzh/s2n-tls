--- conflicted
+++ resolved
@@ -3,58 +3,12 @@
 
 use bench::{
     CipherSuite, CryptoConfig, HandshakeType, KXGroup, OpenSslConnection, RustlsConnection,
-<<<<<<< HEAD
     S2NConnection, SigType, TlsConnPair, TlsConnection, ConnectedBuffer,
-=======
-    S2NConnection, SigType, TlsConnPair, TlsConnection,
->>>>>>> ea6d02a3
 };
 use criterion::{
     criterion_group, criterion_main, measurement::WallTime, BatchSize, BenchmarkGroup, Criterion,
 };
 use strum::IntoEnumIterator;
-<<<<<<< HEAD
-
-pub fn bench_handshake_params(c: &mut Criterion) {
-    fn bench_handshake_for_library<T: TlsConnection>(
-        bench_group: &mut BenchmarkGroup<WallTime>,
-        handshake_type: HandshakeType,
-        kx_group: KXGroup,
-        sig_type: SigType,
-    ) {
-        // generate all harnesses (TlsConnPair structs) beforehand so that benchmarks
-        // only include negotiation and not config/connection initialization
-        bench_group.bench_function(T::name(), |b| {
-            b.iter_batched_ref(
-                || {
-                    TlsConnPair::<T, T>::new(
-                        CryptoConfig::new(CipherSuite::default(), kx_group, sig_type),
-                        handshake_type,
-                        ConnectedBuffer::default(),
-                    )
-                },
-                |conn_pair_res| {
-                    // harnesses with certain parameters fail to initialize for
-                    // some past versions of s2n-tls, but missing data can be
-                    // visually interpolated in the historical performance graph
-                    if let Ok(conn_pair) = conn_pair_res {
-                        let _ = conn_pair.handshake();
-                    }
-                },
-                BatchSize::SmallInput,
-            )
-        });
-    }
-
-    for handshake_type in HandshakeType::iter() {
-        for kx_group in KXGroup::iter() {
-            for sig_type in SigType::iter() {
-                let mut bench_group = c.benchmark_group(match handshake_type {
-                    HandshakeType::ServerAuth => format!("handshake-{:?}-{:?}", kx_group, sig_type),
-                    HandshakeType::MutualAuth => {
-                        format!("handshake-mTLS-{:?}-{:?}", kx_group, sig_type)
-                    }
-=======
 
 fn bench_handshake_for_library<T: TlsConnection>(
     bench_group: &mut BenchmarkGroup<WallTime>,
@@ -70,7 +24,7 @@
                 TlsConnPair::<T, T>::new(
                     CryptoConfig::new(CipherSuite::default(), kx_group, sig_type),
                     handshake_type,
-                    Default::default(),
+                    ConnectedBuffer::default(),
                 )
             },
             |conn_pair_res| {
@@ -95,7 +49,6 @@
                     HandshakeType::MutualAuth => {
                         format!("handshake-mTLS-{:?}-{:?}", kx_group, sig_type)
                     }
->>>>>>> ea6d02a3
                 });
                 bench_handshake_for_library::<S2NConnection>(
                     &mut bench_group,
